# Riemann JVM Profiler

`riemann-jvm-profiler` is a JVM agent that you can inject into any JVM
process--one written in Clojure, Java, Scala, Groovy, etc.--which sends
function-level profiler telemetry to a Riemann server for analysis,
visualization, and storage. It is designed to answer questions like "Across
this thousand-node Hadoop job, what functions consume the most CPU time, and
why?"

![](doc/screenshot.png)

## Profiling your processes

Riemann-jvm-profiler requires no changes to your codebase. You'll need a
Riemann server with the websocket/HTTP server (`ws-server`) accessible from
each JVM process. The default Riemann websocket port is `5556`.

### As a library

You can add riemann-jvm-profiler artifact to your Maven or Leiningen project
via [Clojars](https://clojars.org/riemann-jvm-profiler), and somewhere in your
application startup code, invoke the profiler programmatically.

```clj
(ns my-app.bin
  (:gen-class :name my-app.bin)
  (:require [riemann.jvm-profiler :as profiler]))

(defn -main [& args]
  ; Start Riemann profiler
  (profiler/start-global!
    {:host   "my.riemann.server"
     :prefix "my app"
     :load   0.05}))
  ...
```

### As a Java agent

To profile any JVM process, build a fat jar using Leiningen.

```bash
cd riemann-jvm-profiler
lein uberjar
```

That'll spit out a file called `target/riemann-jvm-profiler-0.1.0.jar`, which
you should copy to somewhere on the classpath or filesystem on each node where
you'd like to profile a JVM process. Then add the agent to that process' java
startup options:

```bash
java -javaagent:'/var/lib/riemann-jvm-profiler.jar=prefix=my app,host=my.riemann.server' ...
```

### In a Hadoop job

Assuming you've distributed the jar to each node:

```bash
hadoop jar myjob.jar foo bar \
  -Dmapred.map.child.java.opts="'-javaagent:/var/lib/riemann-jvm-profiler.jar=host=my.riemann.server,localhost-pid?=true'" \
  -Dmapred.reduce.child.java.opts="'-javaagent:/var/lib/riemann-jvm-profiler.jar=host=my.riemann.server,localhost-pid?=true'" \
```

We're passing `localhost-pid?=true` to tell the profiler that its `host` field
should include the process ID, since Hadoop spins up more than one JVM per box.

You could theoretically use dcache to distribute the jar to each Hadoop node
and have it symlinked into some relative path prior to JVM start, but
documentation is conflicting and scarce at best, and I've never gotten that to
work with Cascading/Cascalog. SCPing the profiler uberjar to each node seems
most reliable.

## Observables

The profiler samples the stacks of all running threads as often as possible,
while consuming only `:load` fraction of a single core. Expect 10 to 100
samples per second, depending on hardware and thread count. It builds up a
statistical estimate of how much time is spent in each function, normalized to
seconds/second. Every `:dt` seconds, the profiler finds the functions which
consumed the most RUNNING thread time, finds an exemplar stacktrace for that
function which contributed the most to its runtime, and sends each function as
a single event to Riemann.

Choosing the dimensionless unit seconds/second allows the profiler to produce
meaningful results when combined across machines with similar cores and
systemic loads, but possibly disparate numbers of cores. The profiler is *not*
yet smart enough to normalize load to compensate for the other processes on a
given box; haven't figured out a reliable way to guess the CPU use of the JVM
yet. Functions on boxes with higher background load will be proportionately
over-represented; if application workload is uncorrelated with background load,
this should not be a huge problem.

## Combining events in Riemann

Combining profiler events across hosts yields a picture of the distributed system's hotspots as a whole. You can interpret the individual (and summed) metrics as being an approximate least upper bound on the number of cores engaged in running that function. Here's a small profiler-aggregation stream:

```clj
(require '[clojure.string :as str])

(defn profiler [index]
  (where (not (expired? event))
         (splitp re-matches service
                 ; Aggregate rate of samples taken
                 #".*profiler rate" (coalesce
                                      ; Total sample rate
                                      (smap folds/sum
                                            (with :host nil
                                                  index))

                                      ; Distinct number of hosts
                                      (smap folds/count
                                            (adjust [:service str/replace
                                                     "rate" "hosts"]
                                                    (with :host nil
                                                          index))))

                 ; Flatten function times across hosts, updating every 60s.
                 #".*profiler fn .+"
                 (pipe - (by :service
                             (coalesce 60
                                       (smap folds/sum
                                             (with :host nil -))))
                       ; And index the top 10.
                       (top 10 :metric
                            index
                            (with :state "expired" index))))))

; I usually have a top-level splitp to route events to various subsystems.
(let [index (index)]
 (streams
  (splitp re-find service
    ; Route profiler events to the profiler
<<<<<<< HEAD
    "#^my-app profiler " (profiler index)
=======
    #"^.profiler " (profiler index)
>>>>>>> 31579149

    ...

    ; Index anything else
    index)))
```

Fire up a grid in Riemann-dash sorted by `metric`, and choose a query to view
your particular application. Here, I'm looking at the `"whitewash"` prefix,
and excluding the `epollWait` function, since it's not actually doing real
work.

```
service =~ "whitewash profiler fn %" and not service =~ "% epollWait"
```

It may be helpful to have graphs or cells to show the number of hosts
reporting, and the aggregate sample rate:

```
service = "whitewash profiler hosts"
```

```
service = "whitewash profiler rate"
```

That ought to get you started! Go forth, find hotspots, and make your code
faster. :D

## Options

Options to the agent are comma-separated key=value pairs. The common options are:

```
  :host       Riemann server hostname
  :port       Riemann HTTP port (default 5556)
  :prefix     Service prefix for distinguishing this telemetry from other apps
              (default "")
  :localhost  Override the event hostname (default: nil; calls (localhost))
  :localhost-pid?  If truthy, use pid@host as the event hostname.
  :dt         How often to send telemetry events to Riemann, in seconds
              (default 5)
  :load       Target fraction of one core's CPU time to use for profiling
              (default 0.02)"
```


## License

Copyright © 2014 Kyle Kingsbury <aphyr@aphyr.com>

Distributed under the Eclipse Public License either version 1.0 or (at
your option) any later version.<|MERGE_RESOLUTION|>--- conflicted
+++ resolved
@@ -132,11 +132,7 @@
  (streams
   (splitp re-find service
     ; Route profiler events to the profiler
-<<<<<<< HEAD
-    "#^my-app profiler " (profiler index)
-=======
-    #"^.profiler " (profiler index)
->>>>>>> 31579149
+    #"^my-app profiler " (profiler index)
 
     ...
 
